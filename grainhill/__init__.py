from .grain_hill import GrainHill
<<<<<<< HEAD
from .grain_facet import GrainFacet
=======
from .grain_hill import plot_hill
from .grain_hill import CTSModel
>>>>>>> aa777003
from .block_hill import BlockHill
from .cosmogenic_irradiator import CosmogenicIrradiator
from .slope_measurer import SlopeMeasurer<|MERGE_RESOLUTION|>--- conflicted
+++ resolved
@@ -1,10 +1,7 @@
 from .grain_hill import GrainHill
-<<<<<<< HEAD
-from .grain_facet import GrainFacet
-=======
 from .grain_hill import plot_hill
 from .grain_hill import CTSModel
->>>>>>> aa777003
 from .block_hill import BlockHill
+from .grain_facet import GrainFacet
 from .cosmogenic_irradiator import CosmogenicIrradiator
 from .slope_measurer import SlopeMeasurer